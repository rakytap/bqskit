--- conflicted
+++ resolved
@@ -118,12 +118,6 @@
             window = Circuit(circuit.get_size(), circuit.get_radixes())
             window.extend(circuit[begin_cycle:end_cycle])
 
-<<<<<<< HEAD
-            window = Circuit(circuit.get_size(), circuit.get_radixes())
-            window.extend(circuit[begin_cycle: end_cycle])  # TODO: get_slice
-
-=======
->>>>>>> 30e46df3
             _logger.info(
                 'Resynthesizing window from cycle '
                 f'{begin_cycle} to {end_cycle}.',
